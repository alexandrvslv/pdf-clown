﻿<Project Sdk="Microsoft.NET.Sdk">

  <PropertyGroup>
    <TargetFramework>netstandard2.0</TargetFramework>
  </PropertyGroup>
  <PropertyGroup Condition=" '$(Configuration)' == 'Debug' ">
    <DebugType>full</DebugType>
  </PropertyGroup>
  <PropertyGroup Condition=" '$(Configuration)' == 'Release' ">
    <DebugType>pdbonly</DebugType>
  </PropertyGroup>

  <ItemGroup>
    <None Remove="Assets\caret-down.svg" />
    <None Remove="Assets\caret-left.svg" />
    <None Remove="Assets\caret-right.svg" />
    <None Remove="Assets\caret-up.svg" />
  </ItemGroup>

  <ItemGroup>
    <EmbeddedResource Include="Assets\caret-down.svg" />
    <EmbeddedResource Include="Assets\caret-left.svg" />
    <EmbeddedResource Include="Assets\caret-right.svg" />
    <EmbeddedResource Include="Assets\caret-up.svg" />
  </ItemGroup>

  <ItemGroup>
    <PackageReference Include="SkiaSharp.Views.Forms" Version="1.68.1.1" />
<<<<<<< HEAD
    <PackageReference Include="Xamarin.Forms" Version="4.5.0.495" />
=======
    <PackageReference Include="Xamarin.Forms" Version="4.5.0.530" />
>>>>>>> 7e37fa4a
    <PackageReference Include="Xamarin.Essentials" Version="1.5.2" />
  </ItemGroup>

  <ItemGroup>
    <ProjectReference Include="..\..\PdfClown\PdfClown.csproj" />
  </ItemGroup>
</Project><|MERGE_RESOLUTION|>--- conflicted
+++ resolved
@@ -26,11 +26,7 @@
 
   <ItemGroup>
     <PackageReference Include="SkiaSharp.Views.Forms" Version="1.68.1.1" />
-<<<<<<< HEAD
-    <PackageReference Include="Xamarin.Forms" Version="4.5.0.495" />
-=======
     <PackageReference Include="Xamarin.Forms" Version="4.5.0.530" />
->>>>>>> 7e37fa4a
     <PackageReference Include="Xamarin.Essentials" Version="1.5.2" />
   </ItemGroup>
 
