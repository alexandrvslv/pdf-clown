--- conflicted
+++ resolved
@@ -26,11 +26,7 @@
   <ItemGroup>
     <PackageReference Include="Microsoft.NETCore.Platforms" Version="3.1.0" />
     <PackageReference Include="SkiaSharp.Views.Forms.WPF" Version="1.68.1.1" />
-<<<<<<< HEAD
-    <PackageReference Include="Xamarin.Forms.Platform.WPF" Version="4.5.0.495" />
-=======
     <PackageReference Include="Xamarin.Forms.Platform.WPF" Version="4.5.0.530" />
->>>>>>> 7e37fa4a
   </ItemGroup>
   <ItemGroup>
     <Reference Include="System.Xaml" />
